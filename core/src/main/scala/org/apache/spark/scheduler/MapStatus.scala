--- conflicted
+++ resolved
@@ -25,7 +25,7 @@
 import org.roaringbitmap.RoaringBitmap
 
 import org.apache.spark.SparkEnv
-import org.apache.spark.internal.{Logging, config}
+import org.apache.spark.internal.config
 import org.apache.spark.storage.BlockManagerId
 import org.apache.spark.util.Utils
 
@@ -51,15 +51,6 @@
 
 private[spark] object MapStatus {
 
-<<<<<<< HEAD
-  def apply(loc: BlockManagerId,
-    uncompressedSizes: Array[Long], uncompressedRows: Array[Long]): MapStatus = {
-    val threshold = Option(SparkEnv.get)
-      .map(_.conf.get(config.SHUFFLE_HIGHLY_COMPRESSED_MAP_STATUS_THRESHOLD))
-      .getOrElse(config.SHUFFLE_HIGHLY_COMPRESSED_MAP_STATUS_THRESHOLD.defaultValue.get)
-    if (uncompressedSizes.length > threshold) {
-      HighlyCompressedMapStatus(loc, uncompressedSizes, uncompressedRows)
-=======
   // we use Array[Long]() as uncompressedRecords's default value,
   // main consideration is ser/deser do not accept null.
   def apply(loc: BlockManagerId, uncompressedSizes: Array[Long],
@@ -67,14 +58,17 @@
     val verbose = Option(SparkEnv.get)
       .map(_.conf.get(config.SHUFFLE_STATISTICS_VERBOSE))
       .getOrElse(config.SHUFFLE_STATISTICS_VERBOSE.defaultValue.get)
+    val threshold = Option(SparkEnv.get)
+      .map(_.conf.get(config.SHUFFLE_HIGHLY_COMPRESSED_MAP_STATUS_THRESHOLD))
+      .getOrElse(config.SHUFFLE_HIGHLY_COMPRESSED_MAP_STATUS_THRESHOLD.defaultValue.get)
+
     val newRecords = if (verbose) {
       uncompressedRecords
     } else {
       Array[Long]()
     }
-    if (uncompressedSizes.length > 2000) {
+    if (uncompressedSizes.length > threshold) {
       HighlyCompressedMapStatus(loc, uncompressedSizes, newRecords)
->>>>>>> feb78988
     } else {
       new CompressedMapStatus(loc, uncompressedSizes, newRecords)
     }
@@ -264,15 +258,9 @@
   }
 }
 
-<<<<<<< HEAD
-private[spark] object HighlyCompressedMapStatus extends Logging {
-  def apply(loc: BlockManagerId,
-    uncompressedSizes: Array[Long], uncompressedRows: Array[Long]): HighlyCompressedMapStatus = {
-=======
 private[spark] object HighlyCompressedMapStatus {
   def apply(loc: BlockManagerId, uncompressedSizes: Array[Long],
     uncompressedRecords: Array[Long] = Array[Long]()): HighlyCompressedMapStatus = {
->>>>>>> feb78988
     // We must keep track of which blocks are empty so that we don't report a zero-sized
     // block as being non-empty (or vice-versa) when using the average block size.
     var i = 0
@@ -341,9 +329,6 @@
 
     emptyBlocks.trim()
     emptyBlocks.runOptimize()
-    logInfo(s"HighlyCompressedMapStatus, nonEmpty:$numNonEmptyBlocks, hugeBlock:" +
-      s"${hugeBlockSizesArray.size} avgSize $avgSize hugeRow ${hugeBlockRowsArray.size} " +
-      s"avgRow $avgRow ")
     new HighlyCompressedMapStatus(loc, numNonEmptyBlocks, emptyBlocks, avgSize,
       hugeBlockSizesArray.toMap, avgRecord, hugeBlockRecordsArray.toMap)
   }
