--- conflicted
+++ resolved
@@ -23,7 +23,7 @@
 import org.apache.spark.sql.catalyst.analysis.MultiInstanceRelation
 import org.apache.spark.sql.catalyst.expressions._
 import org.apache.spark.sql.catalyst.plans.logical._
-import org.apache.spark.sql.catalyst.plans.logical.{Statistics => LogicalPlanStatistics}
+import org.apache.spark.sql.catalyst.plans.logical.Statistics
 import org.apache.spark.sql.catalyst.plans.physical.{Partitioning, UnknownPartitioning}
 import org.apache.spark.sql.execution.metric.SQLMetrics
 import org.apache.spark.sql.types.DataType
@@ -89,11 +89,7 @@
 
   override protected def stringArgs: Iterator[Any] = Iterator(output)
 
-<<<<<<< HEAD
-  @transient override def computeStats: LogicalPlanStatistics = LogicalPlanStatistics(
-=======
   override def computeStats(): Statistics = Statistics(
->>>>>>> 4f77c062
     // TODO: Instead of returning a default value here, find a way to return a meaningful size
     // estimate for RDDs. See PR 1238 for more discussions.
     sizeInBytes = BigInt(session.sessionState.conf.defaultSizeInBytes)
@@ -161,11 +157,7 @@
 
   override protected def stringArgs: Iterator[Any] = Iterator(output)
 
-<<<<<<< HEAD
-  @transient override def computeStats: LogicalPlanStatistics = LogicalPlanStatistics(
-=======
   override def computeStats(): Statistics = Statistics(
->>>>>>> 4f77c062
     // TODO: Instead of returning a default value here, find a way to return a meaningful size
     // estimate for RDDs. See PR 1238 for more discussions.
     sizeInBytes = BigInt(session.sessionState.conf.defaultSizeInBytes)
